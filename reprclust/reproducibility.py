--- conflicted
+++ resolved
@@ -122,18 +122,6 @@
                     spaces='sa.subjects',
                     n_jobs=1, verbose=51):
     """
-<<<<<<< HEAD
-    Parameters
-    ----------
-    data: Input dataset of which rows are clustered.
-    splitter: A generator that provides training and testing splits
-                over which to cross-validate.
-    cluster_method: Cluster method to be used. Refer to `cluster_methods`
-                for available options.
-    ks: A list of cluster sizes to be computed.
-    """
-
-=======
     Runs the reproducibility algorithm on the data.
 
     Arguments
@@ -153,7 +141,6 @@
     n_jobs : int
     verbose : int
     """
->>>>>>> a0651963
     if not isinstance(ks, (list, np.ndarray)):
         raise ValueError('ks must be a list or numpy array')
     if not isinstance(splitters, list):
